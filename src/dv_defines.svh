<<<<<<< HEAD
/*
 * Copyright 2018 Google LLC
 *
 * Licensed under the Apache License, Version 2.0 (the "License");
 * you may not use this file except in compliance with the License.
 * You may obtain a copy of the License at
 *
 *      http://www.apache.org/licenses/LICENSE-2.0
 *
 * Unless required by applicable law or agreed to in writing, software
 * distributed under the License is distributed on an "AS IS" BASIS,
 * WITHOUT WARRANTIES OR CONDITIONS OF ANY KIND, either express or implied.
 * See the License for the specific language governing permissions and
 * limitations under the License.
 */

`ifndef uvm_object_new
  `define uvm_object_new \
    function new (string name=""); \
      super.new(name); \
    endfunction : new
`endif

`ifndef uvm_component_new
  `define uvm_component_new \
    function new (string name="", uvm_component parent=null); \
      super.new(name, parent); \
    endfunction : new
`endif

`ifndef gfn
  `define gfn get_full_name()
`endif

`ifndef DV_CHECK
`define DV_CHECK(T_, MSG_="", SEV_=error, ID_=`gfn, WITH_C_=) \
    if (!(T_ WITH_C_)) begin \
      `uvm_``SEV_(ID_, $sformatf("Check failed (%s) %s ", `"T_`", MSG_)); \
    end
`endif

`ifndef DV_CHECK_FATAL
  `define DV_CHECK_FATAL(T_, MSG_="", ID_=`gfn, WITH_C_=) \
    `DV_CHECK(T_, MSG_, fatal, ID_, WITH_C_)
`endif

// Shorthand for common foo.randomize() + fatal check
`ifdef _VCP //DAM5831
`ifndef DV_CHECK_RANDOMIZE_FATAL
  `define DV_CHECK_RANDOMIZE_FATAL(VAR_, MSG_="Randomization failed!", ID_=`gfn) \
    `DV_CHECK_FATAL(VAR_.randomize(*rc_msm=1*)(), MSG_, ID_)
`endif
`else
`ifndef DV_CHECK_RANDOMIZE_FATAL
  `define DV_CHECK_RANDOMIZE_FATAL(VAR_, MSG_="Randomization failed!", ID_=`gfn) \
    `DV_CHECK_FATAL(VAR_.randomize(), MSG_, ID_)
`endif
`endif

// Shorthand for common std::randomize(foo) + fatal check
`ifndef DV_CHECK_STD_RANDOMIZE_FATAL
  `define DV_CHECK_STD_RANDOMIZE_FATAL(VAR_, MSG_="Randomization failed!", ID_=`gfn) \
    `DV_CHECK_FATAL(std::randomize(VAR_), MSG_, ID_)
`endif

// Shorthand for common foo.randomize() with { } + fatal check
`ifdef _VCP //DAM5831
`ifndef DV_CHECK_RANDOMIZE_WITH_FATAL
  `define DV_CHECK_RANDOMIZE_WITH_FATAL(VAR_, WITH_C_, MSG_="Randomization failed!", ID_=`gfn) \
    `DV_CHECK_FATAL(VAR_.randomize(*rc_msm=1*)(), MSG_, ID_, with { WITH_C_ })
`endif
`else
`ifndef DV_CHECK_RANDOMIZE_WITH_FATAL
  `define DV_CHECK_RANDOMIZE_WITH_FATAL(VAR_, WITH_C_, MSG_="Randomization failed!", ID_=`gfn) \
    `DV_CHECK_FATAL(VAR_.randomize(*rc_msm=1*)(), MSG_, ID_, with { WITH_C_ })
`endif
`endif

// Shorthand for common std::randomize(foo) with { } + fatal check
`ifndef DV_CHECK_STD_RANDOMIZE_WITH_FATAL
  `define DV_CHECK_STD_RANDOMIZE_WITH_FATAL(VAR_, WITH_C_,MSG_="Randomization failed!",ID_=`gfn) \
    `DV_CHECK_FATAL(std::randomize(VAR_), MSG_, ID_, with { WITH_C_ })
`endif

// for vector processing
`ifndef VECTOR_INCLUDE
  `define VECTOR_INCLUDE(VCE_INC) \
    `ifdef ENABLE_VECTORS \
      `include VCE_INC \
    `endif
`endif
=======
/*
 * Copyright 2018 Google LLC
 *
 * Licensed under the Apache License, Version 2.0 (the "License");
 * you may not use this file except in compliance with the License.
 * You may obtain a copy of the License at
 *
 *      http://www.apache.org/licenses/LICENSE-2.0
 *
 * Unless required by applicable law or agreed to in writing, software
 * distributed under the License is distributed on an "AS IS" BASIS,
 * WITHOUT WARRANTIES OR CONDITIONS OF ANY KIND, either express or implied.
 * See the License for the specific language governing permissions and
 * limitations under the License.
 */

`ifndef uvm_object_new
  `define uvm_object_new \
    function new (string name=""); \
      super.new(name); \
    endfunction : new
`endif

`ifndef uvm_component_new
  `define uvm_component_new \
    function new (string name="", uvm_component parent=null); \
      super.new(name, parent); \
    endfunction : new
`endif

`ifndef gfn
  `define gfn get_full_name()
`endif

`ifndef DV_CHECK
`define DV_CHECK(T_, MSG_="", SEV_=error, ID_=`gfn, WITH_C_=) \
    if (!(T_ WITH_C_)) begin \
      `uvm_``SEV_(ID_, $sformatf("Check failed (%s) %s ", `"T_`", MSG_)); \
    end
`endif

`ifndef DV_CHECK_FATAL
  `define DV_CHECK_FATAL(T_, MSG_="", ID_=`gfn, WITH_C_=) \
    `DV_CHECK(T_, MSG_, fatal, ID_, WITH_C_)
`endif

// Shorthand for common foo.randomize() + fatal check
`ifdef _VCP //DAM5831
`ifndef DV_CHECK_RANDOMIZE_FATAL
  `define DV_CHECK_RANDOMIZE_FATAL(VAR_, MSG_="Randomization failed!", ID_=`gfn) \
    `DV_CHECK_FATAL(VAR_.randomize(*rc_msm=1*)(), MSG_, ID_)
`endif
`else
`ifndef DV_CHECK_RANDOMIZE_FATAL
  `define DV_CHECK_RANDOMIZE_FATAL(VAR_, MSG_="Randomization failed!", ID_=`gfn) \
    `DV_CHECK_FATAL(VAR_.randomize(), MSG_, ID_)
`endif
`endif

// Shorthand for common std::randomize(foo) + fatal check
`ifndef DV_CHECK_STD_RANDOMIZE_FATAL
  `define DV_CHECK_STD_RANDOMIZE_FATAL(VAR_, MSG_="Randomization failed!", ID_=`gfn) \
    `DV_CHECK_FATAL(std::randomize(VAR_), MSG_, ID_)
`endif

// Shorthand for common foo.randomize() with { } + fatal check
`ifdef _VCP //DAM5831
`ifndef DV_CHECK_RANDOMIZE_WITH_FATAL
  `define DV_CHECK_RANDOMIZE_WITH_FATAL(VAR_, WITH_C_, MSG_="Randomization failed!", ID_=`gfn) \
    `DV_CHECK_FATAL(VAR_.randomize(*rc_msm=1*)(), MSG_, ID_, with { WITH_C_ })
`endif
`else
`ifndef DV_CHECK_RANDOMIZE_WITH_FATAL
  `define DV_CHECK_RANDOMIZE_WITH_FATAL(VAR_, WITH_C_, MSG_="Randomization failed!", ID_=`gfn) \
    `DV_CHECK_FATAL(VAR_.randomize(*rc_msm=1*)(), MSG_, ID_, with { WITH_C_ })
`endif
`endif

// Shorthand for common std::randomize(foo) with { } + fatal check
`ifndef DV_CHECK_STD_RANDOMIZE_WITH_FATAL
  `define DV_CHECK_STD_RANDOMIZE_WITH_FATAL(VAR_, WITH_C_,MSG_="Randomization failed!",ID_=`gfn) \
    `DV_CHECK_FATAL(std::randomize(VAR_), MSG_, ID_, with { WITH_C_ })
`endif

// for vector processing
`ifndef VECTOR_INCLUDE
  `define VECTOR_INCLUDE(VCE_INC) \
    `ifdef ENABLE_VECTORS \
      `include VCE_INC \
    `endif
`endif
>>>>>>> a7a1db2b
<|MERGE_RESOLUTION|>--- conflicted
+++ resolved
@@ -1,185 +1,91 @@
-<<<<<<< HEAD
-/*
- * Copyright 2018 Google LLC
- *
- * Licensed under the Apache License, Version 2.0 (the "License");
- * you may not use this file except in compliance with the License.
- * You may obtain a copy of the License at
- *
- *      http://www.apache.org/licenses/LICENSE-2.0
- *
- * Unless required by applicable law or agreed to in writing, software
- * distributed under the License is distributed on an "AS IS" BASIS,
- * WITHOUT WARRANTIES OR CONDITIONS OF ANY KIND, either express or implied.
- * See the License for the specific language governing permissions and
- * limitations under the License.
- */
-
-`ifndef uvm_object_new
-  `define uvm_object_new \
-    function new (string name=""); \
-      super.new(name); \
-    endfunction : new
-`endif
-
-`ifndef uvm_component_new
-  `define uvm_component_new \
-    function new (string name="", uvm_component parent=null); \
-      super.new(name, parent); \
-    endfunction : new
-`endif
-
-`ifndef gfn
-  `define gfn get_full_name()
-`endif
-
-`ifndef DV_CHECK
-`define DV_CHECK(T_, MSG_="", SEV_=error, ID_=`gfn, WITH_C_=) \
-    if (!(T_ WITH_C_)) begin \
-      `uvm_``SEV_(ID_, $sformatf("Check failed (%s) %s ", `"T_`", MSG_)); \
-    end
-`endif
-
-`ifndef DV_CHECK_FATAL
-  `define DV_CHECK_FATAL(T_, MSG_="", ID_=`gfn, WITH_C_=) \
-    `DV_CHECK(T_, MSG_, fatal, ID_, WITH_C_)
-`endif
-
-// Shorthand for common foo.randomize() + fatal check
-`ifdef _VCP //DAM5831
-`ifndef DV_CHECK_RANDOMIZE_FATAL
-  `define DV_CHECK_RANDOMIZE_FATAL(VAR_, MSG_="Randomization failed!", ID_=`gfn) \
-    `DV_CHECK_FATAL(VAR_.randomize(*rc_msm=1*)(), MSG_, ID_)
-`endif
-`else
-`ifndef DV_CHECK_RANDOMIZE_FATAL
-  `define DV_CHECK_RANDOMIZE_FATAL(VAR_, MSG_="Randomization failed!", ID_=`gfn) \
-    `DV_CHECK_FATAL(VAR_.randomize(), MSG_, ID_)
-`endif
-`endif
-
-// Shorthand for common std::randomize(foo) + fatal check
-`ifndef DV_CHECK_STD_RANDOMIZE_FATAL
-  `define DV_CHECK_STD_RANDOMIZE_FATAL(VAR_, MSG_="Randomization failed!", ID_=`gfn) \
-    `DV_CHECK_FATAL(std::randomize(VAR_), MSG_, ID_)
-`endif
-
-// Shorthand for common foo.randomize() with { } + fatal check
-`ifdef _VCP //DAM5831
-`ifndef DV_CHECK_RANDOMIZE_WITH_FATAL
-  `define DV_CHECK_RANDOMIZE_WITH_FATAL(VAR_, WITH_C_, MSG_="Randomization failed!", ID_=`gfn) \
-    `DV_CHECK_FATAL(VAR_.randomize(*rc_msm=1*)(), MSG_, ID_, with { WITH_C_ })
-`endif
-`else
-`ifndef DV_CHECK_RANDOMIZE_WITH_FATAL
-  `define DV_CHECK_RANDOMIZE_WITH_FATAL(VAR_, WITH_C_, MSG_="Randomization failed!", ID_=`gfn) \
-    `DV_CHECK_FATAL(VAR_.randomize(*rc_msm=1*)(), MSG_, ID_, with { WITH_C_ })
-`endif
-`endif
-
-// Shorthand for common std::randomize(foo) with { } + fatal check
-`ifndef DV_CHECK_STD_RANDOMIZE_WITH_FATAL
-  `define DV_CHECK_STD_RANDOMIZE_WITH_FATAL(VAR_, WITH_C_,MSG_="Randomization failed!",ID_=`gfn) \
-    `DV_CHECK_FATAL(std::randomize(VAR_), MSG_, ID_, with { WITH_C_ })
-`endif
-
-// for vector processing
-`ifndef VECTOR_INCLUDE
-  `define VECTOR_INCLUDE(VCE_INC) \
-    `ifdef ENABLE_VECTORS \
-      `include VCE_INC \
-    `endif
-`endif
-=======
-/*
- * Copyright 2018 Google LLC
- *
- * Licensed under the Apache License, Version 2.0 (the "License");
- * you may not use this file except in compliance with the License.
- * You may obtain a copy of the License at
- *
- *      http://www.apache.org/licenses/LICENSE-2.0
- *
- * Unless required by applicable law or agreed to in writing, software
- * distributed under the License is distributed on an "AS IS" BASIS,
- * WITHOUT WARRANTIES OR CONDITIONS OF ANY KIND, either express or implied.
- * See the License for the specific language governing permissions and
- * limitations under the License.
- */
-
-`ifndef uvm_object_new
-  `define uvm_object_new \
-    function new (string name=""); \
-      super.new(name); \
-    endfunction : new
-`endif
-
-`ifndef uvm_component_new
-  `define uvm_component_new \
-    function new (string name="", uvm_component parent=null); \
-      super.new(name, parent); \
-    endfunction : new
-`endif
-
-`ifndef gfn
-  `define gfn get_full_name()
-`endif
-
-`ifndef DV_CHECK
-`define DV_CHECK(T_, MSG_="", SEV_=error, ID_=`gfn, WITH_C_=) \
-    if (!(T_ WITH_C_)) begin \
-      `uvm_``SEV_(ID_, $sformatf("Check failed (%s) %s ", `"T_`", MSG_)); \
-    end
-`endif
-
-`ifndef DV_CHECK_FATAL
-  `define DV_CHECK_FATAL(T_, MSG_="", ID_=`gfn, WITH_C_=) \
-    `DV_CHECK(T_, MSG_, fatal, ID_, WITH_C_)
-`endif
-
-// Shorthand for common foo.randomize() + fatal check
-`ifdef _VCP //DAM5831
-`ifndef DV_CHECK_RANDOMIZE_FATAL
-  `define DV_CHECK_RANDOMIZE_FATAL(VAR_, MSG_="Randomization failed!", ID_=`gfn) \
-    `DV_CHECK_FATAL(VAR_.randomize(*rc_msm=1*)(), MSG_, ID_)
-`endif
-`else
-`ifndef DV_CHECK_RANDOMIZE_FATAL
-  `define DV_CHECK_RANDOMIZE_FATAL(VAR_, MSG_="Randomization failed!", ID_=`gfn) \
-    `DV_CHECK_FATAL(VAR_.randomize(), MSG_, ID_)
-`endif
-`endif
-
-// Shorthand for common std::randomize(foo) + fatal check
-`ifndef DV_CHECK_STD_RANDOMIZE_FATAL
-  `define DV_CHECK_STD_RANDOMIZE_FATAL(VAR_, MSG_="Randomization failed!", ID_=`gfn) \
-    `DV_CHECK_FATAL(std::randomize(VAR_), MSG_, ID_)
-`endif
-
-// Shorthand for common foo.randomize() with { } + fatal check
-`ifdef _VCP //DAM5831
-`ifndef DV_CHECK_RANDOMIZE_WITH_FATAL
-  `define DV_CHECK_RANDOMIZE_WITH_FATAL(VAR_, WITH_C_, MSG_="Randomization failed!", ID_=`gfn) \
-    `DV_CHECK_FATAL(VAR_.randomize(*rc_msm=1*)(), MSG_, ID_, with { WITH_C_ })
-`endif
-`else
-`ifndef DV_CHECK_RANDOMIZE_WITH_FATAL
-  `define DV_CHECK_RANDOMIZE_WITH_FATAL(VAR_, WITH_C_, MSG_="Randomization failed!", ID_=`gfn) \
-    `DV_CHECK_FATAL(VAR_.randomize(*rc_msm=1*)(), MSG_, ID_, with { WITH_C_ })
-`endif
-`endif
-
-// Shorthand for common std::randomize(foo) with { } + fatal check
-`ifndef DV_CHECK_STD_RANDOMIZE_WITH_FATAL
-  `define DV_CHECK_STD_RANDOMIZE_WITH_FATAL(VAR_, WITH_C_,MSG_="Randomization failed!",ID_=`gfn) \
-    `DV_CHECK_FATAL(std::randomize(VAR_), MSG_, ID_, with { WITH_C_ })
-`endif
-
-// for vector processing
-`ifndef VECTOR_INCLUDE
-  `define VECTOR_INCLUDE(VCE_INC) \
-    `ifdef ENABLE_VECTORS \
-      `include VCE_INC \
-    `endif
-`endif
->>>>>>> a7a1db2b
+/*
+ * Copyright 2018 Google LLC
+ *
+ * Licensed under the Apache License, Version 2.0 (the "License");
+ * you may not use this file except in compliance with the License.
+ * You may obtain a copy of the License at
+ *
+ *      http://www.apache.org/licenses/LICENSE-2.0
+ *
+ * Unless required by applicable law or agreed to in writing, software
+ * distributed under the License is distributed on an "AS IS" BASIS,
+ * WITHOUT WARRANTIES OR CONDITIONS OF ANY KIND, either express or implied.
+ * See the License for the specific language governing permissions and
+ * limitations under the License.
+ */
+
+`ifndef uvm_object_new
+  `define uvm_object_new \
+    function new (string name=""); \
+      super.new(name); \
+    endfunction : new
+`endif
+
+`ifndef uvm_component_new
+  `define uvm_component_new \
+    function new (string name="", uvm_component parent=null); \
+      super.new(name, parent); \
+    endfunction : new
+`endif
+
+`ifndef gfn
+  `define gfn get_full_name()
+`endif
+
+`ifndef DV_CHECK
+`define DV_CHECK(T_, MSG_="", SEV_=error, ID_=`gfn, WITH_C_=) \
+    if (!(T_ WITH_C_)) begin \
+      `uvm_``SEV_(ID_, $sformatf("Check failed (%s) %s ", `"T_`", MSG_)); \
+    end
+`endif
+
+`ifndef DV_CHECK_FATAL
+  `define DV_CHECK_FATAL(T_, MSG_="", ID_=`gfn, WITH_C_=) \
+    `DV_CHECK(T_, MSG_, fatal, ID_, WITH_C_)
+`endif
+
+// Shorthand for common foo.randomize() + fatal check
+`ifdef _VCP //DAM5831
+`ifndef DV_CHECK_RANDOMIZE_FATAL
+  `define DV_CHECK_RANDOMIZE_FATAL(VAR_, MSG_="Randomization failed!", ID_=`gfn) \
+    `DV_CHECK_FATAL(VAR_.randomize(*rc_msm=1*)(), MSG_, ID_)
+`endif
+`else
+`ifndef DV_CHECK_RANDOMIZE_FATAL
+  `define DV_CHECK_RANDOMIZE_FATAL(VAR_, MSG_="Randomization failed!", ID_=`gfn) \
+    `DV_CHECK_FATAL(VAR_.randomize(), MSG_, ID_)
+`endif
+`endif
+
+// Shorthand for common std::randomize(foo) + fatal check
+`ifndef DV_CHECK_STD_RANDOMIZE_FATAL
+  `define DV_CHECK_STD_RANDOMIZE_FATAL(VAR_, MSG_="Randomization failed!", ID_=`gfn) \
+    `DV_CHECK_FATAL(std::randomize(VAR_), MSG_, ID_)
+`endif
+
+// Shorthand for common foo.randomize() with { } + fatal check
+`ifdef _VCP //DAM5831
+`ifndef DV_CHECK_RANDOMIZE_WITH_FATAL
+  `define DV_CHECK_RANDOMIZE_WITH_FATAL(VAR_, WITH_C_, MSG_="Randomization failed!", ID_=`gfn) \
+    `DV_CHECK_FATAL(VAR_.randomize(*rc_msm=1*)(), MSG_, ID_, with { WITH_C_ })
+`endif
+`else
+`ifndef DV_CHECK_RANDOMIZE_WITH_FATAL
+  `define DV_CHECK_RANDOMIZE_WITH_FATAL(VAR_, WITH_C_, MSG_="Randomization failed!", ID_=`gfn) \
+    `DV_CHECK_FATAL(VAR_.randomize(*rc_msm=1*)(), MSG_, ID_, with { WITH_C_ })
+`endif
+`endif
+
+// Shorthand for common std::randomize(foo) with { } + fatal check
+`ifndef DV_CHECK_STD_RANDOMIZE_WITH_FATAL
+  `define DV_CHECK_STD_RANDOMIZE_WITH_FATAL(VAR_, WITH_C_,MSG_="Randomization failed!",ID_=`gfn) \
+    `DV_CHECK_FATAL(std::randomize(VAR_), MSG_, ID_, with { WITH_C_ })
+`endif
+
+// for vector processing
+`ifndef VECTOR_INCLUDE
+  `define VECTOR_INCLUDE(VCE_INC) \
+    `ifdef ENABLE_VECTORS \
+      `include VCE_INC \
+    `endif
+`endif